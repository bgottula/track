--- conflicted
+++ resolved
@@ -166,7 +166,39 @@
 
             return error
 
-<<<<<<< HEAD
+    # return the most recent frame from the camera, waiting if necessary, and throwing away stale frames if any
+    def camera_get_fresh_frame(self):
+        self.camera_block_until_frame_ready()
+
+        frames = []
+        while self.camera_has_frames_available():
+            frames += [self.camera_get_one_frame()]
+
+        return frames[-1]
+
+    # block until the camera has at least one frame ready
+    def camera_block_until_frame_ready(self):
+        select.select((self.camera,), (), ())
+
+    # query whether the camera has at least one frame ready for us to read (non-blocking)
+    def camera_has_frames_available(self):
+        readable, writable, exceptional = select.select((self.camera,), (), (), 0.0)
+        return (len(readable) != 0)
+
+    # read in one frame from the camera buffer; the frame is not guaranteed to be the most recent frame available!
+    def camera_get_one_frame(self):
+        frame_raw = self.camera.read()
+        frame_img = Image.frombytes('RGB', (self.frame_width_px, self.frame_height_px), frame_raw)
+        frame = cv2.cvtColor(np.array(frame_img), cv2.COLOR_RGB2BGR)
+
+        # keep track of the capture buffer state and requeue if neceeesary
+        self.buf_cur += 1
+        if self.buf_cur >= self.buf_max:
+            self.camera.queue_all_buffers()
+            self.buf_cur = 0
+
+        return frame
+
 
 class HybridErrorSource(ErrorSource):
     def __init__(
@@ -211,38 +243,4 @@
             print('Solutions diverged (' + str(error_diff_mag) + ' degrees apart), switching back to blind tracking')
             self.state = self.BLIND_STATE
 
-        return blind_error if self.state == self.BLIND_STATE else optical_error
-=======
-    # return the most recent frame from the camera, waiting if necessary, and throwing away stale frames if any
-    def camera_get_fresh_frame(self):
-        self.camera_block_until_frame_ready()
-
-        frames = []
-        while self.camera_has_frames_available():
-            frames += [self.camera_get_one_frame()]
-
-        return frames[-1]
-
-    # block until the camera has at least one frame ready
-    def camera_block_until_frame_ready(self):
-        select.select((self.camera,), (), ())
-
-    # query whether the camera has at least one frame ready for us to read (non-blocking)
-    def camera_has_frames_available(self):
-        readable, writable, exceptional = select.select((self.camera,), (), (), 0.0)
-        return (len(readable) != 0)
-
-    # read in one frame from the camera buffer; the frame is not guaranteed to be the most recent frame available!
-    def camera_get_one_frame(self):
-        frame_raw = self.camera.read()
-        frame_img = Image.frombytes('RGB', (self.frame_width_px, self.frame_height_px), frame_raw)
-        frame = cv2.cvtColor(np.array(frame_img), cv2.COLOR_RGB2BGR)
-
-        # keep track of the capture buffer state and requeue if neceeesary
-        self.buf_cur += 1
-        if self.buf_cur >= self.buf_max:
-            self.camera.queue_all_buffers()
-            self.buf_cur = 0
-
-        return frame
->>>>>>> a6216980
+        return blind_error if self.state == self.BLIND_STATE else optical_error